--- conflicted
+++ resolved
@@ -282,13 +282,10 @@
         self.on_websettings_changed()
 
     def on_websettings_changed(self):
-<<<<<<< HEAD
-        if not self.spotify:
-=======
+
         # Only attempt to load credentials if the username has been set
         # will limit the accesses to the api.
         if not self.spotify and self.settings.get('user', None):
->>>>>>> 35c2911d
             try:
                 self.load_credentials()
             except Exception:
@@ -448,13 +445,9 @@
             # Otherwise get a device with the selected name
             devices_by_name = {d['name']: d for d in devices}
             key, confidence = match_one(name, devices_by_name.keys())
-<<<<<<< HEAD
-            return devices_by_name[key]
-=======
             if confidence > 0.5:
                 return devices_by_name[key]
         return None
->>>>>>> 35c2911d
 
     def get_default_device(self):
         """ Get preferred playback device """
